--- conflicted
+++ resolved
@@ -401,13 +401,9 @@
         # Check for background being completely determined by data likelihood
         if isinstance(self._bg_energy_likelihood, DataDrivenBackgroundLikelihood) and \
             isinstance(self._bg_spatial_likelihood, DataDrivenBackgroundLikelihood):
-<<<<<<< HEAD
-            return self._bg_energy_likelihood(energy, 0., dec)
-=======
             output = self._bg_llh
             # output[np.nonzero(output==0.)] = 1e-10
             return output
->>>>>>> 97b2a662
 
         if self._bg_energy_likelihood is not None:
             if isinstance(self._bg_energy_likelihood, DataDrivenBackgroundEnergyLikelihood):
