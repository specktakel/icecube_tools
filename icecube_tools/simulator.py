--- conflicted
+++ resolved
@@ -7,11 +7,6 @@
 logging.basicConfig(level=logging.CRITICAL)
 
 # from memory_profiler import profile
-<<<<<<< HEAD
-
-from tqdm import tqdm as progress_bar
-=======
->>>>>>> c928fc34
 
 from .detector.detector import Detector
 from .source.source_model import Source, DIFFUSE, POINT
@@ -86,14 +81,9 @@
         self._Nex = nu_calc(time=self.time, max_cosz=self.max_cosz)
 
         self._source_weights = np.array(self._Nex) / sum(self._Nex)
-<<<<<<< HEAD
-    @profile
-    def run(self, N=None, show_progress=True, seed=1234):
-=======
 
     #@profile
     def run_energy(self, N=None, seed=1234):
->>>>>>> c928fc34
         """
         Run a simulation of energy reconstruction for the given set of sources
         and detector configuration.
@@ -167,26 +157,15 @@
                 Etrue_ = self.sources[i].flux_model.sample(num)
                 if self.sources[i].source_type == DIFFUSE:
 
-<<<<<<< HEAD
-        for i in progress_bar(
-            range(self.N), desc="Sampling", disable=(not show_progress)
-        ):
-            label = np.random.choice(range(len(self.sources)), p=self._source_weights)
-=======
                     ra_, dec_ = sphere_sample(v_lim=v_lim, N=num)
 
                 else:
->>>>>>> c928fc34
 
                     ra_, dec_ = np.full(num, self.sources[i].coord[0]), np.full(num, self.sources[i].coord[1])
 
                 cosz = -np.sin(dec_)
 
 
-<<<<<<< HEAD
-                Etrue = self.sources[label].flux_model.sample(1)[0]
-                if self.sources[label].source_type == DIFFUSE:
-=======
                 Earr_ = Etrue_ / (1 + self.sources[i].z)
                 detection_prob = self.detector.effective_area.detection_probability(
                         Earr_, cosz, max_energy[i]
@@ -231,7 +210,6 @@
                     self.reco_energy += list(np.power(10,Ereco))
                 except TypeError:
                     self.reco_energy += [np.power(10, Ereco)]
->>>>>>> c928fc34
 
         self.arrival_energy = np.concatenate(tuple(Earr_d[k] for k in Earr_d.keys()))
 
@@ -255,29 +233,13 @@
 
         if not N:
 
-<<<<<<< HEAD
-                accepted = np.random.choice(
-                    [True, False], p=[detection_prob, 1 - detection_prob]
-                )
-            self.source_label.append(label)
-            self.true_energy.append(Etrue)
-            self.arrival_energy.append(Earr)
-            if isinstance(self.detector.energy_resolution, R2021IRF):
-                Ereco = self.detector.energy_resolution.sample_energy(np.log10(Earr), dec)
-            else:
-                Ereco = self.detector.energy_resolution.sample(Earr)
-            self.reco_energy.append(Ereco)
-=======
             self.N = np.random.poisson(sum(self._Nex))
 
         else:
->>>>>>> c928fc34
 
             self.N = int(N)
 
         v_lim = (np.cos(np.pi - np.arccos(self.max_cosz)) + 1) / 2
-
-
 
         self.true_energy = []
         self.arrival_energy = []
